# Python
__pycache__/
*.py[cod]
*$py.class
*.so
.Python
env/
venv/
ENV/
.venv
pip-log.txt
pip-delete-this-directory.txt
.pytest_cache/
.coverage
htmlcov/
dist/
build/
*.egg-info/
.mypy_cache/
.dmypy.json
dmypy.json
.pyre/

# Virtual Environments
sophia_venv/
sophia_admin_api/venv/
*/venv/
*/env/

# Node
node_modules/
npm-debug.log*
yarn-debug.log*
yarn-error.log*
.npm
.yarn-integrity
*.tsbuildinfo

# Frontend specific
frontend/node_modules/
frontend/dist/
frontend/build/
frontend/.next/
frontend/out/

# IDE
.vscode/
.idea/
*.swp
*.swo
*~
.project
.classpath
.c9/
*.launch
.settings/
*.sublime-workspace

# OS
.DS_Store
.DS_Store?
._*
.Spotlight-V100
.Trashes
ehthumbs.db
Thumbs.db

# Environment
.env
.env.local
.env.*.local
.env.development
.env.test
.env.production

# Logs
logs/
*.log
npm-debug.log*
yarn-debug.log*
yarn-error.log*
lerna-debug.log*
.pnpm-debug.log*

# Testing
coverage/
.nyc_output/
*.lcov

# Build outputs
dist/
build/
out/
.next/
.nuxt/
.cache/
.parcel-cache/

# Temporary files
*.tmp
*.temp
*.bak
*.swp
*.swo
*~

# Package files
*.7z
*.dmg
*.gz
*.iso
*.jar
*.rar
*.tar
*.zip

# Database
*.sqlite
*.sqlite3
*.db

# Secrets (should never be committed)
*.pem
*.key
*.cert
*.crt
*.p12
*.pfx

# Pulumi
.pulumi/
Pulumi.*.yaml

# Docker
.dockerignore

# Jupyter Notebook
.ipynb_checkpoints
*.ipynb

# pyenv
.python-version

# pipenv
Pipfile.lock

# Poetry
poetry.lock

# Celery
celerybeat-schedule
celerybeat.pid

# SageMath parsed files
*.sage.py

# Environments
.env
.venv
env/
venv/
ENV/
env.bak/
venv.bak/

# mkdocs documentation
/site

# Flask
instance/
.webassets-cache

# Scrapy
.scrapy

# Sphinx documentation
docs/_build/
docs/_static/
docs/_templates/

# PyBuilder
target/

# IPython
profile_default/
ipython_config.py

# pyenv
.python-version

<<<<<<< HEAD
# Rope project settings
.ropeproject
=======
# Node.js
node_modules/
npm-debug.log*
yarn-debug.log*
yarn-error.log*
frontend/.npm/_logs/
>>>>>>> 8e4b9420

# Mr Developer
.mr.developer.cfg

# Pycharm
.idea/

# VS Code
.vscode/

# Spyder project settings
.spyderproject
.spyproject

# Rope project settings
.ropeproject<|MERGE_RESOLUTION|>--- conflicted
+++ resolved
@@ -144,6 +144,9 @@
 # pipenv
 Pipfile.lock
 
+# Node.js (additional entries)
+frontend/.npm/_logs/
+
 # Poetry
 poetry.lock
 
@@ -188,17 +191,8 @@
 # pyenv
 .python-version
 
-<<<<<<< HEAD
 # Rope project settings
 .ropeproject
-=======
-# Node.js
-node_modules/
-npm-debug.log*
-yarn-debug.log*
-yarn-error.log*
-frontend/.npm/_logs/
->>>>>>> 8e4b9420
 
 # Mr Developer
 .mr.developer.cfg
