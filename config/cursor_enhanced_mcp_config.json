{
  "version": "3.0",
  "name": "Sophia AI Enhanced Cursor IDE Integration",
  "description": "Advanced MCP configuration with 11-provider Portkey orchestration for Cursor IDE",
  "mcpServers": {
    "sophia_ai_orchestrator": {
      "command": "uv",
      "args": [
<<<<<<< HEAD
=======
        "run",
        "python",
>>>>>>> 1ea58757
        "-m",
        "backend.mcp_servers.sophia_ai_orchestrator_mcp"
      ],
      "env": {
        "PORTKEY_API_KEY": "${PORTKEY_API_KEY}",
        "PORTKEY_VIRTUAL_KEY_PROD": "${PORTKEY_VIRTUAL_KEY_PROD}",
        "ENVIRONMENT": "prod",
        "MCP_SERVER_PORT": "9000",
        "CURSOR_IDE_INTEGRATION": "true"
      },
      "capabilities": [
        "intelligent_provider_routing",
        "real_time_cost_optimization",
        "code_generation_optimization",
        "context_aware_completions",
        "performance_monitoring"
      ],
      "auto_triggers": {
        "on_file_save": [
          "analyze_code",
          "suggest_optimizations"
        ],
        "on_selection": [
          "provide_context_completion"
        ],
        "on_error": [
          "suggest_fixes",
          "route_to_best_model"
        ]
      }
    },
    "enhanced_ai_memory": {
      "command": "uv",
      "args": [
        "run",
        "python",
        "-m",
        "backend.mcp_servers.ai_memory.enhanced_ai_memory_mcp_server"
      ],
      "env": {
        "OPENAI_API_KEY": "${OPENAI_API_KEY}",
        "PINECONE_API_KEY": "${PINECONE_API_KEY}",
        "ENVIRONMENT": "prod",
        "MCP_SERVER_PORT": "9001",
        "MEMORY_PERSISTENCE": "true"
      },
      "capabilities": [
        "code_pattern_learning",
        "architecture_decision_storage",
        "bug_solution_recall",
        "context_aware_suggestions",
        "development_workflow_optimization"
      ],
      "auto_triggers": {
        "on_code_completion": [
          "recall_similar_patterns"
        ],
        "on_error_fix": [
          "store_solution_pattern"
        ],
        "on_architecture_discussion": [
          "store_decision_context"
        ]
      }
    },
    "portkey_gateway": {
      "command": "uv",
      "args": [
        "run",
        "python",
        "-m",
        "backend.mcp_servers.portkey_gateway_mcp"
      ],
      "env": {
        "PORTKEY_API_KEY": "${PORTKEY_API_KEY}",
        "PORTKEY_VIRTUAL_KEYS": "${PORTKEY_VIRTUAL_KEYS_JSON}",
        "ENVIRONMENT": "prod",
        "MCP_SERVER_PORT": "9002",
        "REAL_TIME_MONITORING": "true"
      },
      "capabilities": [
        "provider_status_monitoring",
        "cost_tracking_dashboard",
        "performance_analytics",
        "intelligent_routing_decisions",
        "fallback_management"
      ],
      "auto_triggers": {
        "on_provider_failure": [
          "switch_provider",
          "log_failure"
        ],
        "on_cost_threshold": [
          "optimize_routing",
          "alert_user"
        ],
        "on_performance_degradation": [
          "auto_scale",
          "route_to_faster_provider"
        ]
      }
    },
    "code_intelligence": {
<<<<<<< HEAD
      "command": "python",
=======
      "command": "uv",
>>>>>>> 1ea58757
      "args": [
        "run",
        "python",
        "-m",
        "backend.mcp_servers.code_intelligence_mcp"
      ],
      "env": {
        "PORTKEY_VIRTUAL_KEY_DEEPSEEK": "${PORTKEY_VIRTUAL_KEY_DEEPSEEK}",
        "PORTKEY_VIRTUAL_KEY_QWEN": "${PORTKEY_VIRTUAL_KEY_QWEN}",
        "ENVIRONMENT": "prod",
        "MCP_SERVER_PORT": "9004",
        "CODE_ANALYSIS_MODE": "advanced"
      },
      "capabilities": [
        "optimized_code_generation",
        "architecture_recommendations",
        "performance_optimization",
        "security_analysis",
        "test_generation",
        "documentation_automation"
      ],
      "auto_triggers": {
        "on_code_change": [
          "analyze_complexity",
          "suggest_improvements"
        ],
        "on_function_creation": [
          "generate_tests",
          "add_documentation"
        ],
        "on_security_pattern": [
          "scan_vulnerabilities",
          "suggest_fixes"
        ]
      }
    },
    "business_intelligence": {
      "command": "uv",
      "args": [
<<<<<<< HEAD
=======
        "run",
        "python",
>>>>>>> 1ea58757
        "-m",
        "backend.mcp_servers.business_intelligence_mcp"
      ],
      "env": {
        "PORTKEY_VIRTUAL_KEY_ANTHROPIC": "${PORTKEY_VIRTUAL_KEY_ANTHROPIC}",
        "PORTKEY_VIRTUAL_KEY_OPENAI": "${PORTKEY_VIRTUAL_KEY_OPENAI}",
        "SNOWFLAKE_ACCOUNT": "${SNOWFLAKE_ACCOUNT}",
        "ENVIRONMENT": "prod",
        "MCP_SERVER_PORT": "9004",
        "EXECUTIVE_MODE": "true"
      },
      "capabilities": [
        "strategic_analysis",
        "market_research",
        "competitive_intelligence",
        "financial_modeling",
        "executive_reporting",
        "decision_support"
      ],
      "auto_triggers": {
        "on_business_query": [
          "route_to_premium_model",
          "provide_strategic_context"
        ],
        "on_data_analysis": [
          "integrate_business_context",
          "generate_insights"
        ]
      }
    },
    "ai_memory": {
      "command": "uv",
      "args": [
        "run",
        "python",
        "mcp-servers/ai_memory/ai_memory_mcp_server.py"
      ],
      "cwd": "/Users/lynnmusil/sophia-main",
      "env": {
        "ENVIRONMENT": "prod",
        "PULUMI_ORG": "scoobyjava-org",
        "MCP_SERVER_PORT": "9000"
      }
    },
    "ag_ui": {
      "command": "uv",
      "args": [
        "run",
        "python",
        "mcp-servers/ag_ui/ag_ui_mcp_server.py"
      ],
      "cwd": "/Users/lynnmusil/sophia-main",
      "env": {
        "ENVIRONMENT": "prod",
        "PULUMI_ORG": "scoobyjava-org",
        "MCP_SERVER_PORT": "9106"
      }
    },
    "bright_data": {
      "command": "uv",
      "args": [
        "run",
        "python",
        "mcp-servers/bright_data/bright_data_mcp_server.py"
      ],
      "cwd": "/Users/lynnmusil/sophia-main",
      "env": {
        "ENVIRONMENT": "prod",
        "PULUMI_ORG": "scoobyjava-org",
        "MCP_SERVER_PORT": "9105"
      }
    },
    "codacy": {
      "command": "uv",
      "args": [
        "run",
        "python",
        "mcp-servers/codacy/codacy_mcp_server.py"
      ],
      "cwd": "/Users/lynnmusil/sophia-main",
      "env": {
        "ENVIRONMENT": "prod",
        "PULUMI_ORG": "scoobyjava-org",
        "MCP_SERVER_PORT": "9300"
      }
    },
    "asana": {
      "command": "uv",
      "args": [
        "run",
        "python",
        "mcp-servers/asana/asana_mcp_server.py"
      ],
      "cwd": "/Users/lynnmusil/sophia-main",
      "env": {
        "ENVIRONMENT": "prod",
        "PULUMI_ORG": "scoobyjava-org",
        "MCP_SERVER_PORT": "9100"
      }
    },
    "notion": {
      "command": "uv",
      "args": [
        "run",
        "python",
        "mcp-servers/notion/notion_mcp_server.py"
      ],
      "cwd": "/Users/lynnmusil/sophia-main",
      "env": {
        "ENVIRONMENT": "prod",
        "PULUMI_ORG": "scoobyjava-org",
        "MCP_SERVER_PORT": "9102"
      }
    }
  },
  "cursor_ide_integration": {
    "enhanced_completions": {
      "enabled": true,
      "provider_intelligence": true,
      "context_aware_routing": true,
      "cost_optimization": true,
      "performance_monitoring": true
    },
    "natural_language_commands": {
      "enabled": true,
      "commands": {
        "generate_code": {
          "trigger": "@generate",
          "route_to": "code_intelligence",
          "default_complexity": "complex",
          "cost_preference": "balanced"
        },
        "analyze_performance": {
          "trigger": "@analyze",
          "route_to": "code_intelligence",
          "default_complexity": "moderate",
          "cost_preference": "cost_optimized"
        },
        "business_context": {
          "trigger": "@business",
          "route_to": "business_intelligence",
          "default_complexity": "expert",
          "cost_preference": "quality_first"
        },
        "research_topic": {
          "trigger": "@research",
          "route_to": "sophia_ai_orchestrator",
          "default_complexity": "research",
          "cost_preference": "balanced"
        },
        "optimize_cost": {
          "trigger": "@optimize",
          "route_to": "portkey_gateway",
          "action": "analyze_cost_optimization"
        }
      }
    },
    "intelligent_routing": {
      "enabled": true,
      "routing_strategy": "task_complexity_based",
      "cost_awareness": true,
      "performance_priority": "balanced",
      "fallback_enabled": true,
      "provider_selection_criteria": {
        "code_tasks": [
          "deepseek",
          "qwen",
          "mistral"
        ],
        "business_tasks": [
          "anthropic",
          "openai"
        ],
        "research_tasks": [
          "perplexity",
          "grok"
        ],
        "fast_tasks": [
          "groq",
          "together"
        ],
        "creative_tasks": [
          "anthropic",
          "openai"
        ]
      }
    },
    "real_time_features": {
      "live_cost_tracking": true,
      "provider_health_monitoring": true,
      "performance_metrics": true,
      "quality_scoring": true,
      "usage_analytics": true
    }
  },
  "workflow_automation": {
    "development_workflows": {
      "code_review": {
        "triggers": [
          "file_save",
          "git_commit"
        ],
        "actions": [
          {
            "server": "code_intelligence",
            "action": "analyze_code_quality"
          },
          {
            "server": "enhanced_ai_memory",
            "action": "store_review_context"
          }
        ]
      },
      "bug_fixing": {
        "triggers": [
          "error_detection",
          "test_failure"
        ],
        "actions": [
          {
            "server": "enhanced_ai_memory",
            "action": "recall_similar_bugs"
          },
          {
            "server": "code_intelligence",
            "action": "suggest_fixes"
          },
          {
            "server": "sophia_ai_orchestrator",
            "action": "route_to_best_debugging_model"
          }
        ]
      },
      "architecture_decisions": {
        "triggers": [
          "architecture_discussion",
          "design_pattern_usage"
        ],
        "actions": [
          {
            "server": "enhanced_ai_memory",
            "action": "store_architecture_decision"
          },
          {
            "server": "business_intelligence",
            "action": "analyze_business_impact"
          }
        ]
      },
      "frontend_development": {
        "triggers": [
          "file_save",
          "component_creation"
        ],
        "sequence": [
          {
            "server": "ag_ui",
            "tool": "send_text_message",
            "description": "Stream development progress to UI"
          },
          {
            "server": "ag_ui",
            "tool": "update_ui_state",
            "description": "Update component state in real-time"
          }
        ]
      },
      "competitive_intelligence": {
        "triggers": [
          "market_research_request",
          "competitor_analysis"
        ],
        "sequence": [
          {
            "server": "bright_data",
            "tool": "monitor_competitor_pricing",
            "description": "Scrape competitor pricing data"
          },
          {
            "server": "bright_data",
            "tool": "market_research_scrape",
            "description": "Gather market intelligence"
          },
          {
            "server": "ai_memory",
            "tool": "store_memory",
            "parameters": {
              "category": "competitive_intelligence",
              "enhance_with_graphiti": true
            }
          }
        ]
      },
      "executive_insights": {
        "triggers": [
          "business_analysis",
          "strategic_planning"
        ],
        "sequence": [
          {
            "server": "ai_memory",
            "tool": "recall_memory",
            "parameters": {
              "category": "strategic_decisions",
              "use_graphiti_relationships": true
            }
          },
          {
            "server": "ag_ui",
            "tool": "send_business_insight",
            "description": "Stream insights to executive dashboard"
          }
        ]
      }
    }
  },
  "cost_management": {
    "budget_controls": {
      "daily_limit": 25.0,
      "hourly_limit": 5.0,
      "per_request_limit": 0.5
    },
    "optimization_strategies": {
      "cache_responses": true,
      "prefer_cost_efficient_providers": true,
      "batch_similar_requests": true,
      "smart_context_compression": true
    },
    "alerting": {
      "cost_threshold_alerts": true,
      "usage_pattern_analysis": true,
      "provider_cost_comparison": true
    }
  },
  "performance_monitoring": {
    "metrics": {
      "response_time": true,
      "token_usage": true,
      "cost_per_request": true,
      "provider_success_rate": true,
      "quality_scores": true
    },
    "dashboards": {
      "real_time_status": true,
      "cost_analytics": true,
      "performance_trends": true,
      "provider_comparison": true
    },
    "optimization": {
      "auto_provider_selection": true,
      "performance_based_routing": true,
      "predictive_scaling": true
    }
  },
  "advanced_capabilities": {
    "context_sharing": {
      "cross_server_context": true,
      "persistent_memory": true,
      "session_continuity": true
    },
    "collaborative_features": {
      "team_memory_sharing": true,
      "shared_cost_tracking": true,
      "collaborative_optimization": true
    },
    "ai_artifacts_integration": {
      "code_generation": true,
      "documentation_creation": true,
      "test_generation": true,
      "ui_mockups": false
    }
  },
  "security_configuration": {
    "credential_management": {
      "use_environment_variables": true,
      "secure_credential_storage": true,
      "automatic_rotation_support": true
    },
    "data_protection": {
      "pii_detection": true,
      "sensitive_data_masking": true,
      "audit_logging": true
    },
    "access_control": {
      "role_based_access": true,
      "feature_gating": true,
      "usage_monitoring": true
    }
  },
  "deployment_configuration": {
    "environment": "prod",
    "health_check_interval": 60,
    "auto_restart_on_failure": true,
    "log_level": "INFO",
    "metrics_collection": true
  },
  "auto_triggers": {
    "on_file_save": [
      {
        "server": "codacy",
        "tool": "analyze_file",
        "condition": "file_extension in ['.py', '.js', '.ts', '.jsx', '.tsx']"
      },
      {
        "server": "ai_memory",
        "tool": "auto_store_context",
        "condition": "always"
      }
    ],
    "on_commit": [
      {
        "server": "ai_memory",
        "tool": "store_memory",
        "parameters": {
          "category": "development_milestone",
          "auto_extract_entities": true
        }
      }
    ],
    "on_architecture_discussion": [
      {
        "server": "ai_memory",
        "tool": "store_memory",
        "parameters": {
          "category": "architecture_decision",
          "enhance_with_graphiti": true
        }
      }
    ]
  },
  "enhanced_features": {
    "ag_ui_integration": {
      "enabled": true,
      "real_time_streaming": true,
      "state_delta_updates": true,
      "human_in_the_loop": true,
      "business_insights": true,
      "websocket_port": 9001
    },
    "bright_data_intelligence": {
      "enabled": true,
      "competitive_monitoring": true,
      "market_research": true,
      "social_media_intelligence": true,
      "automated_scraping": true
    },
    "graphiti_knowledge_graph": {
      "enabled": true,
      "temporal_queries": true,
      "entity_relationships": true,
      "business_intelligence": true,
      "executive_insights": true,
      "influence_analysis": true
    },
    "unified_dashboard": {
      "ag_ui_streaming": true,
      "real_time_updates": true,
      "executive_kpis": true,
      "competitive_intelligence": true,
      "knowledge_graph_insights": true
    }
  },
  "natural_language_commands": {
    "frontend_commands": [
      "Update dashboard with latest KPIs",
      "Stream new business insight to CEO dashboard",
      "Show real-time sales progress",
      "Update component state with new data"
    ],
    "intelligence_commands": [
      "Monitor competitor pricing changes",
      "Scrape latest market research data",
      "Analyze competitor social media sentiment",
      "Extract business data from company website"
    ],
    "memory_commands": [
      "Find related business entities",
      "Show decision influence network",
      "Recall strategic decisions from last quarter",
      "Analyze entity relationships and impact"
    ]
  },
  "performance_optimization": {
    "concurrent_operations": true,
    "intelligent_caching": true,
    "state_delta_compression": true,
    "relationship_indexing": true,
    "real_time_sync": true
  }
}<|MERGE_RESOLUTION|>--- conflicted
+++ resolved
@@ -6,11 +6,8 @@
     "sophia_ai_orchestrator": {
       "command": "uv",
       "args": [
-<<<<<<< HEAD
-=======
-        "run",
-        "python",
->>>>>>> 1ea58757
+        "run",
+        "python",
         "-m",
         "backend.mcp_servers.sophia_ai_orchestrator_mcp"
       ],
@@ -114,11 +111,7 @@
       }
     },
     "code_intelligence": {
-<<<<<<< HEAD
-      "command": "python",
-=======
-      "command": "uv",
->>>>>>> 1ea58757
+      "command": "uv",
       "args": [
         "run",
         "python",
@@ -129,7 +122,7 @@
         "PORTKEY_VIRTUAL_KEY_DEEPSEEK": "${PORTKEY_VIRTUAL_KEY_DEEPSEEK}",
         "PORTKEY_VIRTUAL_KEY_QWEN": "${PORTKEY_VIRTUAL_KEY_QWEN}",
         "ENVIRONMENT": "prod",
-        "MCP_SERVER_PORT": "9004",
+        "MCP_SERVER_PORT": "9003",
         "CODE_ANALYSIS_MODE": "advanced"
       },
       "capabilities": [
@@ -158,11 +151,8 @@
     "business_intelligence": {
       "command": "uv",
       "args": [
-<<<<<<< HEAD
-=======
-        "run",
-        "python",
->>>>>>> 1ea58757
+        "run",
+        "python",
         "-m",
         "backend.mcp_servers.business_intelligence_mcp"
       ],
@@ -203,8 +193,7 @@
       "cwd": "/Users/lynnmusil/sophia-main",
       "env": {
         "ENVIRONMENT": "prod",
-        "PULUMI_ORG": "scoobyjava-org",
-        "MCP_SERVER_PORT": "9000"
+        "PULUMI_ORG": "scoobyjava-org"
       }
     },
     "ag_ui": {
@@ -217,8 +206,7 @@
       "cwd": "/Users/lynnmusil/sophia-main",
       "env": {
         "ENVIRONMENT": "prod",
-        "PULUMI_ORG": "scoobyjava-org",
-        "MCP_SERVER_PORT": "9106"
+        "PULUMI_ORG": "scoobyjava-org"
       }
     },
     "bright_data": {
@@ -231,8 +219,7 @@
       "cwd": "/Users/lynnmusil/sophia-main",
       "env": {
         "ENVIRONMENT": "prod",
-        "PULUMI_ORG": "scoobyjava-org",
-        "MCP_SERVER_PORT": "9105"
+        "PULUMI_ORG": "scoobyjava-org"
       }
     },
     "codacy": {
@@ -245,8 +232,7 @@
       "cwd": "/Users/lynnmusil/sophia-main",
       "env": {
         "ENVIRONMENT": "prod",
-        "PULUMI_ORG": "scoobyjava-org",
-        "MCP_SERVER_PORT": "9300"
+        "PULUMI_ORG": "scoobyjava-org"
       }
     },
     "asana": {
@@ -259,8 +245,7 @@
       "cwd": "/Users/lynnmusil/sophia-main",
       "env": {
         "ENVIRONMENT": "prod",
-        "PULUMI_ORG": "scoobyjava-org",
-        "MCP_SERVER_PORT": "9100"
+        "PULUMI_ORG": "scoobyjava-org"
       }
     },
     "notion": {
@@ -273,8 +258,7 @@
       "cwd": "/Users/lynnmusil/sophia-main",
       "env": {
         "ENVIRONMENT": "prod",
-        "PULUMI_ORG": "scoobyjava-org",
-        "MCP_SERVER_PORT": "9102"
+        "PULUMI_ORG": "scoobyjava-org"
       }
     }
   },
