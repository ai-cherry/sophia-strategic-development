import React, { useState, useEffect } from 'react';
<<<<<<< HEAD
import { BrowserRouter as Router, Routes, Route, useNavigate } from 'react-router-dom';
import { ErrorBoundary } from './components/ErrorBoundary';
=======
import { BrowserRouter as Router, Routes, Route, useNavigate, useLocation } from 'react-router-dom';
import './App.css';
import './styles/executive-theme.css';

// Import enhanced CEO dashboard
>>>>>>> 28336639
import CEODashboardLayout from './components/dashboard/CEODashboard/CEODashboardLayout';
import { useBackendConnection } from './hooks/useBackendConnection';

// Home Page Component
const HomePage = () => {
  const navigate = useNavigate();
  const { connectionStatus, checkConnection } = useBackendConnection();
  
  useEffect(() => {
    checkConnection();
    const interval = setInterval(checkConnection, 30000); // Check every 30 seconds
    return () => clearInterval(interval);
  }, [checkConnection]);

  const handleLaunchCEODashboard = () => {
    navigate('/dashboard/ceo');
  };

  const handleDashboardHub = () => {
    navigate('/dashboard');
  };

  const handleTestBackend = async () => {
    await checkConnection();
  };

  return (
    <div className="min-h-screen bg-gray-900 text-white">
      {/* Header */}
      <header className="text-center py-12">
        <h1 className="text-4xl font-bold mb-2">Sophia AI</h1>
        <p className="text-xl text-gray-400">Pay Ready Business Intelligence Platform</p>
      </header>

      {/* System Status */}
      <section className="max-w-4xl mx-auto px-6 mb-12">
        <h2 className="text-2xl font-semibold mb-6">System Status</h2>
        
        <div className="grid grid-cols-1 md:grid-cols-2 lg:grid-cols-4 gap-4 mb-8">
          <div className="bg-gray-800 rounded-lg p-4 border border-gray-700">
            <div className="flex items-center space-x-2 mb-2">
              <div className="w-3 h-3 bg-green-500 rounded-full"></div>
              <span className="font-medium">Frontend</span>
            </div>
            <p className="text-sm text-gray-400">Running</p>
          </div>
          
          <div className="bg-gray-800 rounded-lg p-4 border border-gray-700">
            <div className="flex items-center space-x-2 mb-2">
              <div className={`w-3 h-3 rounded-full ${
                connectionStatus.connected ? 'bg-green-500' : 'bg-red-500'
              }`}></div>
              <span className="font-medium">Backend API</span>
            </div>
            <p className="text-sm text-gray-400">
              {connectionStatus.connected ? 'Connected' : 'Checking...'}
            </p>
          </div>
          
          <div className="bg-gray-800 rounded-lg p-4 border border-gray-700">
            <div className="flex items-center space-x-2 mb-2">
              <div className="w-3 h-3 bg-blue-500 rounded-full"></div>
              <span className="font-medium">Snowflake</span>
            </div>
            <p className="text-sm text-gray-400">Connected</p>
          </div>
          
          <div className="bg-gray-800 rounded-lg p-4 border border-gray-700">
            <div className="flex items-center space-x-2 mb-2">
              <div className="w-3 h-3 bg-yellow-500 rounded-full"></div>
              <span className="font-medium">WebSocket</span>
            </div>
            <p className="text-sm text-gray-400">Connecting...</p>
          </div>
        </div>

        {connectionStatus.latency && (
          <p className="text-sm text-gray-400 mb-4">
            Last checked: {new Date().toLocaleTimeString()} 
            {connectionStatus.latency && ` (${connectionStatus.latency}ms)`}
          </p>
        )}

        {/* Action Buttons */}
        <div className="flex flex-wrap gap-4 justify-center">
          <button
            onClick={handleLaunchCEODashboard}
            className="bg-purple-600 hover:bg-purple-700 px-6 py-3 rounded-lg font-medium transition-colors"
          >
            Launch CEO Dashboard
          </button>
          
          <button
            onClick={handleDashboardHub}
            className="bg-blue-600 hover:bg-blue-700 px-6 py-3 rounded-lg font-medium transition-colors"
          >
            Dashboard Hub
          </button>
          
          <button
            onClick={handleTestBackend}
            className="bg-gray-600 hover:bg-gray-700 px-6 py-3 rounded-lg font-medium transition-colors"
          >
            Test Backend
          </button>
        </div>

        {/* Status Message */}
        <div className="mt-8 text-center">
          <p className="text-green-400 flex items-center justify-center space-x-2">
            <span>🚀</span>
            <span>Deployment Successful! Both frontend and backend services are operational.</span>
          </p>
        </div>
      </section>
    </div>
  );
};

// Dashboard Hub Component
const DashboardHub = () => {
  const navigate = useNavigate();

  return (
    <div className="min-h-screen bg-gray-900 text-white">
      <header className="bg-gray-800 border-b border-gray-700 px-6 py-4">
        <div className="flex items-center justify-between">
          <h1 className="text-2xl font-bold">Dashboard Hub</h1>
          <button
            onClick={() => navigate('/')}
            className="text-gray-300 hover:text-white transition-colors"
          >
            ← Back to Home
          </button>
        </div>
      </header>

      <main className="p-6">
        <div className="max-w-4xl mx-auto">
          <h2 className="text-xl font-semibold mb-6">Available Dashboards</h2>
          
          <div className="grid grid-cols-1 md:grid-cols-2 lg:grid-cols-3 gap-6">
            <div 
              onClick={() => navigate('/dashboard/ceo')}
              className="bg-gray-800 rounded-lg p-6 border border-gray-700 hover:border-purple-500 cursor-pointer transition-all duration-300 hover:shadow-lg"
            >
              <div className="text-3xl mb-4">👔</div>
              <h3 className="text-lg font-semibold mb-2">CEO Dashboard</h3>
              <p className="text-gray-400 text-sm">Executive command center with KPIs, team performance, and strategic insights.</p>
            </div>
            
            <div className="bg-gray-800 rounded-lg p-6 border border-gray-700 hover:border-blue-500 cursor-pointer transition-all duration-300 hover:shadow-lg opacity-50">
              <div className="text-3xl mb-4">📊</div>
              <h3 className="text-lg font-semibold mb-2">Analytics Dashboard</h3>
              <p className="text-gray-400 text-sm">Coming soon - Advanced analytics and reporting.</p>
            </div>
            
            <div className="bg-gray-800 rounded-lg p-6 border border-gray-700 hover:border-green-500 cursor-pointer transition-all duration-300 hover:shadow-lg opacity-50">
              <div className="text-3xl mb-4">📚</div>
              <h3 className="text-lg font-semibold mb-2">Knowledge Base</h3>
              <p className="text-gray-400 text-sm">Coming soon - Document management and search.</p>
            </div>
          </div>
        </div>
      </main>
    </div>
  );
};

// Main App Component
const App = () => {
  return (
    <ErrorBoundary>
      <Router>
        <div className="App">
          <Routes>
            <Route path="/" element={<HomePage />} />
            <Route path="/dashboard" element={<DashboardHub />} />
            <Route path="/dashboard/ceo" element={<CEODashboardLayout />} />
          </Routes>
        </div>
      </Router>
    </ErrorBoundary>
  );
};

export default App;
<|MERGE_RESOLUTION|>--- conflicted
+++ resolved
@@ -1,15 +1,12 @@
 import React, { useState, useEffect } from 'react';
-<<<<<<< HEAD
-import { BrowserRouter as Router, Routes, Route, useNavigate } from 'react-router-dom';
+import { BrowserRouter as Router, Routes, Route, useNavigate, useLocation } from 'react-router-dom';
 import { ErrorBoundary } from './components/ErrorBoundary';
-=======
-import { BrowserRouter as Router, Routes, Route, useNavigate, useLocation } from 'react-router-dom';
 import './App.css';
 import './styles/executive-theme.css';
 
 // Import enhanced CEO dashboard
->>>>>>> 28336639
 import CEODashboardLayout from './components/dashboard/CEODashboard/CEODashboardLayout';
+import EnhancedCEODashboard from './components/dashboard/EnhancedCEODashboard';
 import { useBackendConnection } from './hooks/useBackendConnection';
 
 // Home Page Component
@@ -25,6 +22,10 @@
 
   const handleLaunchCEODashboard = () => {
     navigate('/dashboard/ceo');
+  };
+
+  const handleLaunchEnhancedCEODashboard = () => {
+    navigate('/dashboard/ceo-enhanced');
   };
 
   const handleDashboardHub = () => {
@@ -48,151 +49,99 @@
         <h2 className="text-2xl font-semibold mb-6">System Status</h2>
         
         <div className="grid grid-cols-1 md:grid-cols-2 lg:grid-cols-4 gap-4 mb-8">
-          <div className="bg-gray-800 rounded-lg p-4 border border-gray-700">
-            <div className="flex items-center space-x-2 mb-2">
-              <div className="w-3 h-3 bg-green-500 rounded-full"></div>
-              <span className="font-medium">Frontend</span>
+          <div className="bg-gray-800 p-4 rounded-lg">
+            <h3 className="text-sm font-medium text-gray-400 mb-2">Frontend</h3>
+            <div className="flex items-center">
+              <div className="w-2 h-2 bg-green-500 rounded-full mr-2"></div>
+              <span className="text-green-400">Running</span>
             </div>
-            <p className="text-sm text-gray-400">Running</p>
           </div>
           
-          <div className="bg-gray-800 rounded-lg p-4 border border-gray-700">
-            <div className="flex items-center space-x-2 mb-2">
-              <div className={`w-3 h-3 rounded-full ${
-                connectionStatus.connected ? 'bg-green-500' : 'bg-red-500'
+          <div className="bg-gray-800 p-4 rounded-lg">
+            <h3 className="text-sm font-medium text-gray-400 mb-2">Backend</h3>
+            <div className="flex items-center">
+              <div className={`w-2 h-2 rounded-full mr-2 ${
+                connectionStatus.backend ? 'bg-green-500' : 'bg-red-500'
               }`}></div>
-              <span className="font-medium">Backend API</span>
+              <span className={connectionStatus.backend ? 'text-green-400' : 'text-red-400'}>
+                {connectionStatus.backend ? 'Connected' : 'Error'}
+              </span>
             </div>
-            <p className="text-sm text-gray-400">
-              {connectionStatus.connected ? 'Connected' : 'Checking...'}
-            </p>
           </div>
           
-          <div className="bg-gray-800 rounded-lg p-4 border border-gray-700">
-            <div className="flex items-center space-x-2 mb-2">
-              <div className="w-3 h-3 bg-blue-500 rounded-full"></div>
-              <span className="font-medium">Snowflake</span>
+          <div className="bg-gray-800 p-4 rounded-lg">
+            <h3 className="text-sm font-medium text-gray-400 mb-2">Snowflake</h3>
+            <div className="flex items-center">
+              <div className={`w-2 h-2 rounded-full mr-2 ${
+                connectionStatus.snowflake ? 'bg-green-500' : 'bg-yellow-500'
+              }`}></div>
+              <span className={connectionStatus.snowflake ? 'text-green-400' : 'text-yellow-400'}>
+                {connectionStatus.snowflake ? 'Connected' : 'Pending'}
+              </span>
             </div>
-            <p className="text-sm text-gray-400">Connected</p>
           </div>
           
-          <div className="bg-gray-800 rounded-lg p-4 border border-gray-700">
-            <div className="flex items-center space-x-2 mb-2">
-              <div className="w-3 h-3 bg-yellow-500 rounded-full"></div>
-              <span className="font-medium">WebSocket</span>
+          <div className="bg-gray-800 p-4 rounded-lg">
+            <h3 className="text-sm font-medium text-gray-400 mb-2">WebSocket</h3>
+            <div className="flex items-center">
+              <div className="w-2 h-2 bg-green-500 rounded-full mr-2"></div>
+              <span className="text-green-400">Ready</span>
             </div>
-            <p className="text-sm text-gray-400">Connecting...</p>
           </div>
         </div>
+      </section>
 
-        {connectionStatus.latency && (
-          <p className="text-sm text-gray-400 mb-4">
-            Last checked: {new Date().toLocaleTimeString()} 
-            {connectionStatus.latency && ` (${connectionStatus.latency}ms)`}
-          </p>
-        )}
-
-        {/* Action Buttons */}
-        <div className="flex flex-wrap gap-4 justify-center">
+      {/* Action Buttons */}
+      <section className="max-w-4xl mx-auto px-6 text-center">
+        <div className="grid grid-cols-1 md:grid-cols-2 lg:grid-cols-4 gap-4">
+          <button
+            onClick={handleLaunchEnhancedCEODashboard}
+            className="bg-blue-600 hover:bg-blue-700 text-white font-semibold py-3 px-6 rounded-lg transition-colors duration-200"
+          >
+            Launch Enhanced CEO Dashboard
+          </button>
+          
           <button
             onClick={handleLaunchCEODashboard}
-            className="bg-purple-600 hover:bg-purple-700 px-6 py-3 rounded-lg font-medium transition-colors"
+            className="bg-purple-600 hover:bg-purple-700 text-white font-semibold py-3 px-6 rounded-lg transition-colors duration-200"
           >
-            Launch CEO Dashboard
+            Launch CEO Dashboard (Legacy)
           </button>
           
           <button
             onClick={handleDashboardHub}
-            className="bg-blue-600 hover:bg-blue-700 px-6 py-3 rounded-lg font-medium transition-colors"
+            className="bg-green-600 hover:bg-green-700 text-white font-semibold py-3 px-6 rounded-lg transition-colors duration-200"
           >
             Dashboard Hub
           </button>
           
           <button
             onClick={handleTestBackend}
-            className="bg-gray-600 hover:bg-gray-700 px-6 py-3 rounded-lg font-medium transition-colors"
+            className="bg-gray-600 hover:bg-gray-700 text-white font-semibold py-3 px-6 rounded-lg transition-colors duration-200"
           >
             Test Backend
           </button>
-        </div>
-
-        {/* Status Message */}
-        <div className="mt-8 text-center">
-          <p className="text-green-400 flex items-center justify-center space-x-2">
-            <span>🚀</span>
-            <span>Deployment Successful! Both frontend and backend services are operational.</span>
-          </p>
         </div>
       </section>
     </div>
   );
 };
 
-// Dashboard Hub Component
-const DashboardHub = () => {
-  const navigate = useNavigate();
-
-  return (
-    <div className="min-h-screen bg-gray-900 text-white">
-      <header className="bg-gray-800 border-b border-gray-700 px-6 py-4">
-        <div className="flex items-center justify-between">
-          <h1 className="text-2xl font-bold">Dashboard Hub</h1>
-          <button
-            onClick={() => navigate('/')}
-            className="text-gray-300 hover:text-white transition-colors"
-          >
-            ← Back to Home
-          </button>
-        </div>
-      </header>
-
-      <main className="p-6">
-        <div className="max-w-4xl mx-auto">
-          <h2 className="text-xl font-semibold mb-6">Available Dashboards</h2>
-          
-          <div className="grid grid-cols-1 md:grid-cols-2 lg:grid-cols-3 gap-6">
-            <div 
-              onClick={() => navigate('/dashboard/ceo')}
-              className="bg-gray-800 rounded-lg p-6 border border-gray-700 hover:border-purple-500 cursor-pointer transition-all duration-300 hover:shadow-lg"
-            >
-              <div className="text-3xl mb-4">👔</div>
-              <h3 className="text-lg font-semibold mb-2">CEO Dashboard</h3>
-              <p className="text-gray-400 text-sm">Executive command center with KPIs, team performance, and strategic insights.</p>
-            </div>
-            
-            <div className="bg-gray-800 rounded-lg p-6 border border-gray-700 hover:border-blue-500 cursor-pointer transition-all duration-300 hover:shadow-lg opacity-50">
-              <div className="text-3xl mb-4">📊</div>
-              <h3 className="text-lg font-semibold mb-2">Analytics Dashboard</h3>
-              <p className="text-gray-400 text-sm">Coming soon - Advanced analytics and reporting.</p>
-            </div>
-            
-            <div className="bg-gray-800 rounded-lg p-6 border border-gray-700 hover:border-green-500 cursor-pointer transition-all duration-300 hover:shadow-lg opacity-50">
-              <div className="text-3xl mb-4">📚</div>
-              <h3 className="text-lg font-semibold mb-2">Knowledge Base</h3>
-              <p className="text-gray-400 text-sm">Coming soon - Document management and search.</p>
-            </div>
-          </div>
-        </div>
-      </main>
-    </div>
-  );
-};
-
-// Main App Component
-const App = () => {
+function App() {
   return (
     <ErrorBoundary>
       <Router>
         <div className="App">
           <Routes>
             <Route path="/" element={<HomePage />} />
-            <Route path="/dashboard" element={<DashboardHub />} />
             <Route path="/dashboard/ceo" element={<CEODashboardLayout />} />
+            <Route path="/dashboard/ceo-enhanced" element={<EnhancedCEODashboard />} />
+            <Route path="/dashboard/*" element={<div>Dashboard Hub Coming Soon</div>} />
           </Routes>
         </div>
       </Router>
     </ErrorBoundary>
   );
-};
+}
 
 export default App;
